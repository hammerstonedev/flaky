<?php
/**
 * @author Aaron Francis <aaron@hammerstone.dev|https://twitter.com/aarondfrancis>
 */

namespace Hammerstone\Flaky;

use Exception;
use Illuminate\Support\Traits\Macroable;
use Throwable;

class Flaky
{
    use Macroable;

    protected static $disabledGlobally = false;

    protected $arbiter;

    protected $retry = [];

    protected $throw = true;

    protected $flakyProtectionDisabled = false;

    /**
     * @var class-string[]|null
     */
    protected $flakyExceptions;

    public static function make($id)
    {
        return new static($id);
    }

    public static function globallyDisable()
    {
        static::$disabledGlobally = true;
    }

    public static function globallyEnable()
    {
        static::$disabledGlobally = false;
    }

    public function __construct($id)
    {
        $this->retry();
        $this->arbiter = new Arbiter($id);
    }

    public function run(callable $callable)
    {
        $exception = null;
        $value = null;

        try {
            $value = retry($this->retry['times'], $callable, $this->retry['sleep'], $this->retry['when']);
        } catch (Throwable $e) {
            $exception = $e;
        }

<<<<<<< HEAD
        if (
            $failed
            && ($this->protectionsBypassed() || $this->shouldAlwaysThrowException($exception))
        ) {
            throw $exception;
        }

        $this->arbiter->handle($exception);
=======
        $this->arbiter->handle($exception, $this->protectionsBypassed());
>>>>>>> 417860a1

        return new Result($value, $exception);
    }

    public function handle(Throwable $exception = null)
    {
        return $this->run(function () use ($exception) {
            if (!is_null($exception)) {
                throw $exception;
            }
        });
    }

    public function disableLocally()
    {
        if (app()->environment('local')) {
            $this->disableFlakyProtection();
        }

        return $this;
    }

    public function disableFlakyProtection($disabled = true)
    {
        $this->flakyProtectionDisabled = $disabled;

        return $this;
    }

    public function retry($times = 0, $sleepMilliseconds = 0, $when = null)
    {
        // We just store these for now and then use them in the `run` method.
        $this->retry = [
            'times' => $times,
            'sleep' => $sleepMilliseconds,
            'when' => $this->normalizeRetryWhen($when),
        ];

        return $this;
    }

    public function handleFailures($callback)
    {
        $this->arbiter->handleFailures($callback);

        return $this;
    }

    public function reportFailures()
    {
        return $this->handleFailures(function ($e) {
            report($e);
        });
    }

    public function throwFailures()
    {
        return $this->handleFailures(function ($e) {
            throw $e;
        });
    }

    public function allowFailuresFor($seconds = 0, $minutes = 0, $hours = 0, $days = 0)
    {
        return $this->allowFailuresForSeconds(
            $seconds + (60 * $minutes) + (60 * 60 * $hours) + (60 * 60 * 24 * $days)
        );
    }

    public function allowFailuresForSeconds($seconds)
    {
        $this->arbiter->failuresAllowedForSeconds = $seconds;

        return $this;
    }

    public function allowFailuresForAMinute()
    {
        return $this->allowFailuresForMinutes(1);
    }

    public function allowFailuresForMinutes($minutes)
    {
        return $this->allowFailuresForSeconds(60 * $minutes);
    }

    public function allowFailuresForAnHour()
    {
        return $this->allowFailuresForHours(1);
    }

    public function allowFailuresForHours($hours)
    {
        return $this->allowFailuresForSeconds(60 * 60 * $hours);
    }

    public function allowFailuresForADay()
    {
        return $this->allowFailuresForDays(1);
    }

    public function allowFailuresForDays($days)
    {
        return $this->allowFailuresForSeconds(60 * 60 * 24 * $days);
    }

    public function allowConsecutiveFailures($failures)
    {
        $this->arbiter->consecutiveFailuresAllowed = $failures;

        return $this;
    }

    public function allowTotalFailures($failures)
    {
        $this->arbiter->totalFailuresAllowed = $failures;

        return $this;
    }

    /**
     * @param  array<class-string> $exceptions
     */
    public function forExceptions(array $exceptions): self
    {
        $this->flakyExceptions = $exceptions;

        return $this;
    }

    protected function protectionsBypassed()
    {
        return static::$disabledGlobally || $this->flakyProtectionDisabled;
    }

    protected function normalizeRetryWhen($when = null)
    {
        // Support for a single exception
        if (is_string($when)) {
            $when = [$when];
        }

        // Support for an array of exception types
        if (is_array($when)) {
            $when = function ($thrown) use ($when) {
                foreach ($when as $exception) {
                    if ($thrown instanceof $exception) {
                        return true;
                    }
                }

                return false;
            };
        }

        return $when;
    }

    protected function shouldAlwaysThrowException(Exception $exception): bool
    {
        return ! is_null($this->flakyExceptions) && ! in_array(get_class($exception), $this->flakyExceptions, true);
    }
}<|MERGE_RESOLUTION|>--- conflicted
+++ resolved
@@ -60,18 +60,10 @@
             $exception = $e;
         }
 
-<<<<<<< HEAD
-        if (
-            $failed
-            && ($this->protectionsBypassed() || $this->shouldAlwaysThrowException($exception))
-        ) {
-            throw $exception;
-        }
-
-        $this->arbiter->handle($exception);
-=======
-        $this->arbiter->handle($exception, $this->protectionsBypassed());
->>>>>>> 417860a1
+        $this->arbiter->handle(
+            $exception,
+            $this->protectionsBypassed() || $this->shouldAlwaysThrowException($exception)
+        );
 
         return new Result($value, $exception);
     }
@@ -230,8 +222,10 @@
         return $when;
     }
 
-    protected function shouldAlwaysThrowException(Exception $exception): bool
-    {
-        return ! is_null($this->flakyExceptions) && ! in_array(get_class($exception), $this->flakyExceptions, true);
+    protected function shouldAlwaysThrowException(?Exception $exception): bool
+    {
+        return ! is_null($exception)
+            && ! is_null($this->flakyExceptions)
+            && ! in_array(get_class($exception), $this->flakyExceptions, true);
     }
 }